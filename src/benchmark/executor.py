--- conflicted
+++ resolved
@@ -9,7 +9,8 @@
 from common.authentication import Authentication
 from proxy.remote_service import RemoteService
 from .adapter import RequestState, ScenarioState
-from proxy.tokenizer.openai_token_counter import OpenAITokenCounter # debug
+from proxy.tokenizer.openai_token_counter import OpenAITokenCounter  # debug
+
 
 @dataclass(frozen=True)
 class ExecutionSpec:
@@ -38,14 +39,11 @@
 
     @htrack(None)
     def execute(self, scenario_state: ScenarioState) -> ScenarioState:
-<<<<<<< HEAD
-        # TODO: make this render_request_state
-=======
         if self.execution_spec.dry_run:
             hlog("Skipped execution.")
             return scenario_state
 
->>>>>>> 20027fa5
+        # TODO: make this render_request_state
         def render_instance(state: RequestState) -> str:
             instance = state.instance
             gold_output: Optional[str] = None
