--- conflicted
+++ resolved
@@ -62,13 +62,8 @@
             if pred_output is not None:
                 pred_output = pred_output[:100]
             return (
-<<<<<<< HEAD
-                f'[{tags_str}] "{state.request.prompt[:100]}" =>'
-                f'"{gold_output}", predicted "{pred_output}" [{correct_str}]'
-=======
                 f"{tags_str} {format_text(instance.input[:100])} => {format_text(gold_output)}, "
                 + f"predicted {format_text(pred_output)} [{correct_str}]"
->>>>>>> bf512a59
             )
 
         def process(state: RequestState) -> RequestState:
