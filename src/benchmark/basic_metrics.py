--- conflicted
+++ resolved
@@ -1,14 +1,10 @@
-<<<<<<< HEAD
 from typing import List, Callable, Dict, Optional
 from urllib.parse import unquote
-=======
-from typing import List, Callable, Optional
 import rouge
 import nltk
 from nltk.metrics.scores import f_measure
 from nltk.tokenize import word_tokenize
 from nltk.translate.bleu_score import sentence_bleu
->>>>>>> 6c4a0729
 
 from benchmark.augmentations.perturbation_description import PerturbationDescription
 from common.statistic import Stat
@@ -30,7 +26,6 @@
     return 1 if gold == pred else 0
 
 
-<<<<<<< HEAD
 def get_num_bytes(tokens: List[Token]) -> int:
     """
     Compute the byte length of the input tokens. For a UTF-8 string token, we use byte() to convert
@@ -78,7 +73,8 @@
             i += 1
         groups.append(group)
     return groups
-=======
+
+
 def f1_score(gold: str, pred: str) -> float:
     return f_measure(set(gold.split()), set(pred.split()))
 
@@ -97,12 +93,6 @@
 
 def bleu_4(gold: str, pred: str) -> float:
     return sentence_bleu([word_tokenize(gold)], word_tokenize(pred), weights=(0, 0, 0, 1))
-
-
-def get_num_bytes(text: str) -> int:
-    """Compute the byte length of the input string"""
-    return len(bytes(text, encoding="utf-8"))
->>>>>>> 6c4a0729
 
 
 def iou_set_match(gold: str, pred: str) -> float:
