--- conflicted
+++ resolved
@@ -4,19 +4,13 @@
 
 from retrying import RetryError, Attempt
 
-<<<<<<< HEAD
-from helm.common.cache import CacheConfig, MongoCacheConfig, SqliteCacheConfig, request_to_key
+from helm.benchmark.model_deployment_registry import get_model_deployment
 from helm.common.file_caches.file_cache import FileCache
 from helm.common.file_caches.local_file_cache import LocalFileCache
-from helm.common.hierarchical_logger import hlog
-from helm.common.request import Request, TextToImageRequest, RequestResult
-=======
-from helm.benchmark.model_deployment_registry import get_model_deployment
-from helm.common.cache import CacheConfig, MongoCacheConfig, SqliteCacheConfig
+from helm.common.cache import CacheConfig, MongoCacheConfig, SqliteCacheConfig, request_to_key
 from helm.common.hierarchical_logger import hlog
 from helm.common.object_spec import create_object
-from helm.common.request import Request, RequestResult
->>>>>>> 3857be37
+from helm.common.request import Request, RequestResult, TextToImageRequest
 from helm.common.tokenization_request import (
     TokenizationRequest,
     TokenizationRequestResult,
@@ -45,13 +39,9 @@
     This greatly speeds up the import time of this module, and allows the client modules to
     use optional dependencies."""
 
-<<<<<<< HEAD
     OUTPUT_FILES_DIR_NAME: str = "output"
 
-    def __init__(self, credentials: Dict[str, str], cache_path: str, mongo_uri: str = ""):
-=======
     def __init__(self, credentials: Mapping[str, Any], cache_path: str, mongo_uri: str = ""):
->>>>>>> 3857be37
         self.credentials = credentials
         self.cache_path = cache_path
         self.mongo_uri = mongo_uri
@@ -86,10 +76,8 @@
         if client is None:
             cache_config: CacheConfig = self._build_cache_config(organization)
 
-<<<<<<< HEAD
-            if get_huggingface_model_config(request.model):
-=======
             # TODO: Migrate all clients to use model deployments
+            model: str = request.model
             model_deployment = get_model_deployment(model)
             if model_deployment:
                 api_key = None
@@ -106,7 +94,6 @@
                 )
 
             elif get_huggingface_model_config(model):
->>>>>>> 3857be37
                 from helm.proxy.clients.huggingface_client import HuggingFaceClient
 
                 client = HuggingFaceClient(cache_config=cache_config)
